--- conflicted
+++ resolved
@@ -1,11 +1,6 @@
 # ! /bin/bash
-<<<<<<< HEAD
-# srun -p L40 -J xzm_reinforce_cot -N 1 --ntasks-per-node=1 -w gpu4005 --gres=gpu:l40:2 --cpus-per-task=12 --pty /bin/bash
-# srun -p A800 -J xzm_reinforce_cot -N 1 --ntasks-per-node=1 -w gpu8002 --gres=gpu:a800:1 --cpus-per-task=6 --pty /bin/bash
-=======
 # srun -p A800 -J xzm_reinforce_cot -N 1 --ntasks-per-node=1 -w gpu8007 --gres=gpu:a800:1 --cpus-per-task=6 --pty /bin/bash
 
->>>>>>> 5344ceb6
 export TOKENIZERS_PARALLELISM=True
 
 # Get the absolute path to the workspace root directory
